/* MN10300 Main kernel linker script
 *
 * Copyright (C) 2007 Red Hat, Inc. All Rights Reserved.
 * Written by David Howells (dhowells@redhat.com)
 *
 * This program is free software; you can redistribute it and/or
 * modify it under the terms of the GNU General Public Licence
 * as published by the Free Software Foundation; either version
 * 2 of the Licence, or (at your option) any later version.
 */
#define __VMLINUX_LDS__
#include <asm-generic/vmlinux.lds.h>
#include <asm/thread_info.h>
#include <asm/page.h>

OUTPUT_FORMAT("elf32-am33lin", "elf32-am33lin", "elf32-am33lin")
OUTPUT_ARCH(mn10300)
ENTRY(_start)
jiffies = jiffies_64;
#ifndef CONFIG_MN10300_CURRENT_IN_E2
current = __current;
#endif
SECTIONS
{
  . = CONFIG_KERNEL_TEXT_ADDRESS;
  /* read-only */
  _stext = .;
  _text = .;			/* Text and read-only data */
  .text : {
	HEAD_TEXT
	TEXT_TEXT
	SCHED_TEXT
	LOCK_TEXT
	KPROBES_TEXT
	*(.fixup)
	*(.gnu.warning)
	} = 0xcb

  _etext = .;			/* End of text section */

  EXCEPTION_TABLE(16)
  BUG_TABLE

  RO_DATA(PAGE_SIZE)

  /* writeable */
  .data : {			/* Data */
	DATA_DATA
	CONSTRUCTORS
	}

  .data_nosave : { NOSAVE_DATA; }

  .data.page_aligned : { PAGE_ALIGNED_DATA(PAGE_SIZE); }
  .data.cacheline_aligned : { CACHELINE_ALIGNED_DATA(32); }

  /* rarely changed data like cpu maps */
  . = ALIGN(32);
  .data.read_mostly : AT(ADDR(.data.read_mostly)) {
	READ_MOSTLY_DATA(32);
	_edata = .;		/* End of data section */
  }

<<<<<<< HEAD
  .data.init_task : { INIT_TASK(THREAD_SIZE); }
=======
  .data.init_task : { INIT_TASK_DATA(THREAD_SIZE); }
>>>>>>> 80ffb3cc

  /* might get freed after init */
  . = ALIGN(PAGE_SIZE);
  .smp_locks : AT(ADDR(.smp_locks) - LOAD_OFFSET) {
  	__smp_locks = .;
	*(.smp_locks)
	__smp_locks_end = .;
  }

  /* will be freed after init */
  . = ALIGN(PAGE_SIZE);		/* Init code and data */
  __init_begin = .;
  .init.text : {
	_sinittext = .;
	INIT_TEXT;
	_einittext = .;
  }
  .init.data : { INIT_DATA; }
  .setup.init : { INIT_SETUP(16); }

  __initcall_start = .;
  .initcall.init : {
	INITCALLS
  }
  __initcall_end = .;
  .con_initcall.init : { CON_INITCALL; }

  SECURITY_INIT
  . = ALIGN(4);
  __alt_instructions = .;
  .altinstructions : { *(.altinstructions) }
  __alt_instructions_end = .;
 .altinstr_replacement : { *(.altinstr_replacement) }
  /* .exit.text is discard at runtime, not link time, to deal with references
     from .altinstructions and .eh_frame */
	.exit.text : { EXIT_TEXT; }
	.exit.data : { EXIT_DATA; }

  .init.ramfs : { INIT_RAM_FS; }

  PERCPU(32)
  . = ALIGN(PAGE_SIZE);
  __init_end = .;
  /* freed after init ends here */

<<<<<<< HEAD
  BSS(4)
=======
  BSS_SECTION(0, PAGE_SIZE, 4)
>>>>>>> 80ffb3cc

  _end = . ;

  /* This is where the kernel creates the early boot page tables */
  . = ALIGN(PAGE_SIZE);
  pg0 = .;

  /* Sections to be discarded */
  /DISCARD/ : {
	EXIT_CALL
	}

  STABS_DEBUG

  DWARF_DEBUG
}<|MERGE_RESOLUTION|>--- conflicted
+++ resolved
@@ -61,11 +61,7 @@
 	_edata = .;		/* End of data section */
   }
 
-<<<<<<< HEAD
-  .data.init_task : { INIT_TASK(THREAD_SIZE); }
-=======
   .data.init_task : { INIT_TASK_DATA(THREAD_SIZE); }
->>>>>>> 80ffb3cc
 
   /* might get freed after init */
   . = ALIGN(PAGE_SIZE);
@@ -111,11 +107,7 @@
   __init_end = .;
   /* freed after init ends here */
 
-<<<<<<< HEAD
-  BSS(4)
-=======
   BSS_SECTION(0, PAGE_SIZE, 4)
->>>>>>> 80ffb3cc
 
   _end = . ;
 
