--- conflicted
+++ resolved
@@ -1,12 +1,7 @@
 #ifndef _LINUX_XGIFB
 #define _LINUX_XGIFB
-<<<<<<< HEAD
-#include <asm/ioctl.h>
-#include <asm/types.h>
-=======
 #include <linux/ioctl.h>
 #include <linux/types.h>
->>>>>>> d762f438
 
 #define DISPTYPE_CRT1       0x00000008L
 #define DISPTYPE_CRT2       0x00000004L
@@ -32,15 +27,6 @@
 #endif
 
 enum XGI_CHIP_TYPE {
-<<<<<<< HEAD
-    XG40 = 32,
-    XG41,
-    XG42,
-    XG45,
-    XG20 = 48,
-    XG21,
-    XG27,
-=======
 	XG40 = 32,
 	XG41,
 	XG42,
@@ -48,7 +34,6 @@
 	XG20 = 48,
 	XG21,
 	XG27,
->>>>>>> d762f438
 };
 
 enum xgi_tvtype {
@@ -61,52 +46,6 @@
 	TVMODE_TOTAL
 };
 
-<<<<<<< HEAD
-enum xgi_tv_plug {	/* vicki@030226 */
-//	TVPLUG_Legacy = 0,
-//	TVPLUG_COMPOSITE,
-//	TVPLUG_SVIDEO,
-//	TVPLUG_SCART,
-//	TVPLUG_TOTAL
-    	TVPLUG_UNKNOWN = 0,
-    	TVPLUG_COMPOSITE = 1,
-    	TVPLUG_SVIDEO = 2,
-    	TVPLUG_COMPOSITE_AND_SVIDEO = 3,
-    	TVPLUG_SCART = 4,
-    	TVPLUG_YPBPR_525i = 5,
-    	TVPLUG_YPBPR_525P = 6,
-    	TVPLUG_YPBPR_750P = 7,
-    	TVPLUG_YPBPR_1080i = 8,
-	TVPLUG_TOTAL
-};
-
-struct video_info{
-        int           chip_id;
-        unsigned int  video_size;
-        unsigned long video_base;
-        char  *       video_vbase;
-        unsigned long mmio_base;
-	unsigned long mmio_size;
-        char  *       mmio_vbase;
-        unsigned long vga_base;
-        unsigned long mtrr;
-
-        int    video_bpp;
-        int    video_cmap_len;
-        int    video_width;
-        int    video_height;
-        int    video_vwidth;
-        int    video_vheight;
-        int    org_x;
-        int    org_y;
-        int    video_linelength;
-        unsigned int refresh_rate;
-
-        unsigned long disp_state;
-        unsigned char hasVB;
-        unsigned char TV_type;
-        unsigned char TV_plug;
-=======
 enum xgi_tv_plug { /* vicki@030226 */
 /*	TVPLUG_Legacy = 0, */
 /*	TVPLUG_COMPOSITE,  */
@@ -151,19 +90,10 @@
 	unsigned char hasVB;
 	unsigned char TV_type;
 	unsigned char TV_plug;
->>>>>>> d762f438
 
 	enum XGI_CHIP_TYPE chip;
 	unsigned char revision_id;
 
-<<<<<<< HEAD
-        unsigned int   pcibus;
-        unsigned int   pcislot;
-        unsigned int   pcifunc;
-
-        unsigned short subsysvendor;
-        unsigned short subsysdevice;
-=======
 	unsigned short DstColor;
 	unsigned long  XGI310_AccelDepth;
 	unsigned long  CommandReg;
@@ -174,7 +104,6 @@
 
 	unsigned short subsysvendor;
 	unsigned short subsysdevice;
->>>>>>> d762f438
 
 	char reserved[236];
 };
